--- conflicted
+++ resolved
@@ -549,12 +549,14 @@
         if len(ask_keys_results) < sec_agg_param_dict['min_num']:
             raise Exception("Not enough available clients after ask keys stage")
         share_keys_clients: Dict[int, ClientProxy] = {}
+
         # Build public keys dict
         for idx, client in ask_keys_clients.items():
             if client in [result[0] for result in ask_keys_results]:
                 pos = [result[0] for result in ask_keys_results].index(client)
                 public_keys_dict[idx] = ask_keys_results[pos][1]
                 share_keys_clients[idx] = client
+
         # === Stage 2: Share Keys ===
         log(INFO, "SecAgg Stage 2: Sharing Keys")
         total_time = total_time + timeit.default_timer()
@@ -594,30 +596,14 @@
         # Get shape of vector sent by first client
         masked_vector = sec_agg_primitives.weights_zero_generate(
             [i.shape for i in parameters_to_ndarrays(ask_vectors_results[0][1].parameters)])
-<<<<<<< HEAD
         # Add all collected masked vectors and compute available and dropout clients set
-        unmask_vectors_clients: Dict[int, ClientProxy] = {}
-=======
-        # Add all collected masked vectors and compuute available and dropout clients set
         consistency_check_clients: Dict[int, ClientProxy] = {}
->>>>>>> bc93517e
         dropout_clients = ask_vectors_clients.copy()
         for idx, client in ask_vectors_clients.items():
             if client in [result[0] for result in ask_vectors_results]:
                 pos = [result[0] for result in ask_vectors_results].index(client)
                 consistency_check_clients[idx] = client
                 client_parameters = ask_vectors_results[pos][1].parameters
-<<<<<<< HEAD
-                masked_vector = sec_agg_primitives.weights_addition(masked_vector,
-                                                                    parameters_to_ndarrays(client_parameters))
-        # === Stage 4: Unmask Vectors ===
-        log(INFO, "SecAgg Stage 4: Unmasking Vectors")
-        total_time = total_time + timeit.default_timer()
-        unmask_vectors_results_and_failures = unmask_vectors(unmask_vectors_clients,
-                                                             dropout_clients,
-                                                             sec_agg_param_dict['sample_num'],
-                                                             sec_agg_param_dict['share_num'])
-=======
                 masked_vector = sec_agg_primitives.weights_addition(
                     masked_vector, parameters_to_ndarrays(client_parameters))
 
@@ -645,7 +631,6 @@
         total_time = total_time + timeit.default_timer()
         unmask_vectors_results_and_failures = unmask_vectors(
             unmask_vectors_clients, dropout_clients, signatures, sec_agg_param_dict['sample_num'], sec_agg_param_dict['share_num'])
->>>>>>> bc93517e
         unmask_vectors_results = unmask_vectors_results_and_failures[0]
         total_time = total_time - timeit.default_timer()
         # Build collected shares dict
@@ -774,12 +759,15 @@
     # Quantization parameters
     if 'clipping_range' not in sec_agg_param_dict:
         sec_agg_param_dict['clipping_range'] = 3
+
     if 'target_range' not in sec_agg_param_dict:
         sec_agg_param_dict['target_range'] = 16777216
+
     if 'mod_range' not in sec_agg_param_dict:
         sec_agg_param_dict['mod_range'] = sec_agg_param_dict['sample_num'] * \
                                           sec_agg_param_dict['target_range'] * \
                                           sec_agg_param_dict['max_weights_factor']
+
     if 'timeout' not in sec_agg_param_dict:
         sec_agg_param_dict['timeout'] = 30
 
